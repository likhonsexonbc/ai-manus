--- conflicted
+++ resolved
@@ -1,9 +1,6 @@
-<<<<<<< HEAD
 from typing import AsyncGenerator, Optional, List
-=======
 from typing import AsyncGenerator, Optional
 import logging
->>>>>>> 82f0075c
 from app.domain.models.plan import Plan, Step, ExecutionStatus
 from app.domain.models.file import FileInfo
 from app.domain.services.agents.base import BaseAgent
@@ -32,11 +29,8 @@
 from app.domain.services.tools.message import MessageTool
 from app.domain.services.tools.mcp import MCPTool
 from app.domain.utils.json_parser import JsonParser
-<<<<<<< HEAD
 import logging
-=======
 from app.domain.external.mcp_config import MCPConfigProvider
->>>>>>> 82f0075c
 
 logger = logging.getLogger(__name__)
 
@@ -81,10 +75,6 @@
         if search_engine:
             self.tools.append(SearchTool(search_engine))
     
-<<<<<<< HEAD
-    async def execute_step(self, plan: Plan, step: Step, message: str = "", attachments: List[str] = []) -> AsyncGenerator[BaseEvent, None]:
-        message = EXECUTION_PROMPT.format(goal=plan.goal, step=step.description, message=message, attachments=attachments)
-=======
     async def initialize(self):
         """Initialize the agent and all its tools"""
         # Ensure MCP tool is initialized at agent startup
@@ -99,10 +89,9 @@
         
         # Call parent method to get all tools
         return await super().get_available_tools_async()
-    
-    async def execute_step(self, plan: Plan, step: Step, message: str = "") -> AsyncGenerator[BaseEvent, None]:
-        message = EXECUTION_PROMPT.format(goal=plan.goal, step=step.description, message=message)
->>>>>>> 82f0075c
+
+    async def execute_step(self, plan: Plan, step: Step, message: str = "", attachments: List[str] = []) -> AsyncGenerator[BaseEvent, None]:
+        message = EXECUTION_PROMPT.format(goal=plan.goal, step=step.description, message=message, attachments=attachments)
         step.status = ExecutionStatus.RUNNING
         yield StepEvent(status=StepStatus.STARTED, step=step)
         async for event in self.execute(message):
@@ -124,7 +113,6 @@
                     continue
             yield event
         step.status = ExecutionStatus.COMPLETED
-<<<<<<< HEAD
 
     async def conclusion(self) -> AsyncGenerator[BaseEvent, None]:
         message = CONCLUSION_PROMPT
@@ -136,7 +124,6 @@
                 yield MessageEvent(message=parsed_response.get("message", ""), attachments=attachments)
                 continue
             yield event
-=======
     
     async def cleanup(self):
         """清理资源"""
@@ -145,5 +132,4 @@
                 try:
                     await tool.cleanup()
                 except Exception as e:
-                    logger.error(f"清理工具 {tool.name} 失败: {e}")
->>>>>>> 82f0075c
+                    logger.error(f"清理工具 {tool.name} 失败: {e}")